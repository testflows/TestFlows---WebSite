---
title: Contact Us
heading: We are happy to hear from you.
icon: fas fa-envelope-open-text pt-5 pb-5
date: 2019-11-23 10:41:21
---

# <div class="fab fa-2x fa-github text-success"></div>
# GitHub

{% html div class="text-center" %}
Reach us on GitHub at https://github.com/testflows
by leaving a comment, creating a feature or bug fix request,
or submitting a pull-request with your improvements.
{% endhtml %}

---

# <div class="fab fa-2x fa-telegram-plane text-success"></div>
# Telegram

{% html div class="text-center" %}
Ping us on our Telegram channel https://t.me/testflows  
to get an answer to your question as fast as possible.
<<<<<<< HEAD
{% endhtml %}

---

# <div class="fab fa-2x fa-twitter text-success"></div>
# Twitter

{% html div class="text-center" %}
Subscribe to our Twitter channel at https://twitter.com/TestFlowsTF  
to keep in touch and hear about the latest news and developments.
=======
>>>>>>> 0c62c2b3
{% endhtml %}<|MERGE_RESOLUTION|>--- conflicted
+++ resolved
@@ -20,19 +20,6 @@
 # Telegram
 
 {% html div class="text-center" %}
-Ping us on our Telegram channel https://t.me/testflows  
+Ping us on our Telegram channel https://t.me/testflows
 to get an answer to your question as fast as possible.
-<<<<<<< HEAD
-{% endhtml %}
-
----
-
-# <div class="fab fa-2x fa-twitter text-success"></div>
-# Twitter
-
-{% html div class="text-center" %}
-Subscribe to our Twitter channel at https://twitter.com/TestFlowsTF  
-to keep in touch and hear about the latest news and developments.
-=======
->>>>>>> 0c62c2b3
 {% endhtml %}